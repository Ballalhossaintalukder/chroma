from pydantic import BaseSettings
<<<<<<< HEAD
from typing import Optional, List, Any, Dict, TypeVar
=======
from typing import Optional, List, Any, Dict, TypeVar, Set, cast, Iterable, Type
>>>>>>> eed3cb22
from typing_extensions import Literal
from abc import ABC
import importlib
import logging
<<<<<<< HEAD
import chromadb.db
import chromadb.db.system
import chromadb.db.metadata
import chromadb.api
import chromadb.telemetry

=======
from overrides import EnforceOverrides, override
from graphlib import TopologicalSorter
import inspect
>>>>>>> eed3cb22

logger = logging.getLogger(__name__)

_legacy_config_values = {
    "duckdb": "chromadb.db.duckdb.DuckDB",
    "duckdb+parquet": "chromadb.db.duckdb.PersistentDuckDB",
    "clickhouse": "chromadb.db.clickhouse.Clickhouse",
    "rest": "chromadb.api.fastapi.FastAPI",
    "local": "chromadb.api.local.LocalAPI",
}

# TODO: Don't use concrete types here to avoid circular deps. Strings are fine for right here!
_abstract_type_keys: Dict[str, str] = {
    "chromadb.db.DB": "chroma_db_impl",
    "chromadb.api.API": "chroma_api_impl",
    "chromadb.telemetry.Telemetry": "chroma_telemetry_impl",
}


class Settings(BaseSettings):
    environment: str = ""

    chroma_db_impl: str = "chromadb.db.duckdb.DuckDB"
    chroma_api_impl: str = "chromadb.api.local.LocalAPI"
    chroma_telemetry_impl: str = "chromadb.telemetry.posthog.Posthog"
    chroma_sysdb_impl: str = "chromadb.db.impl.sqlite.SqliteDB"
    chroma_metadb_impl: str = "chromadb.db.impl.sqlite.SqliteDB"

    clickhouse_host: Optional[str] = None
    clickhouse_port: Optional[str] = None

    persist_directory: str = ".chroma"

    chroma_server_host: Optional[str] = None
    chroma_server_http_port: Optional[str] = None
    chroma_server_ssl_enabled: Optional[bool] = False
    chroma_server_grpc_port: Optional[str] = None
    chroma_server_cors_allow_origins: List[str] = []  # eg ["http://localhost:3000"]

    anonymized_telemetry: bool = True

    allow_reset: bool = False

    sqlite_database: Optional[str] = ":memory:"
    migrations: Literal["none", "validate", "apply"] = "apply"

    def require(self, key: str) -> Any:
        """Return the value of a required config key, or raise an exception if it is not
        set"""
        val = self[key]
        if val is None:
            raise ValueError(f"Missing required config value '{key}'")
        return val

    def __getitem__(self, key: str) -> Any:
        val = getattr(self, key)
        # Backwards compatibility with short names instead of full class names
        if val in _legacy_config_values:
            newval = _legacy_config_values[val]
            val = newval
        return val

    class Config:
        env_file = ".env"
        env_file_encoding = "utf-8"


<<<<<<< HEAD
T = TypeVar("T")


class System:
    settings: Settings

    _instances: Dict[str, Any] = {}

    def __init__(self, settings: Settings):
        self.settings = settings
        self.db = None
        self.api = None
        self.telemetry = None

    def _instance(self, key: str) -> Any:
        assert self.settings[key], f"Setting '{key}' is required."
        fqn = self.settings[key]
        if fqn not in self._instances:
            module_name, class_name = fqn.rsplit(".", 1)
            module = importlib.import_module(module_name)
            cls = getattr(module, class_name)
            impl = cls(self)
            self._instances[fqn] = impl
        instance = self._instances[fqn]
        return instance

    def get_db(self) -> chromadb.db.DB:
        inst = self._instance("chroma_db_impl")
        assert isinstance(inst, chromadb.db.DB)
        return inst

    def get_api(self) -> chromadb.api.API:
        inst = self._instance("chroma_api_impl")
        assert isinstance(inst, chromadb.api.API)
        return inst

    def get_telemetry(self) -> chromadb.telemetry.Telemetry:
        inst = self._instance("chroma_telemetry_impl")
        assert isinstance(inst, chromadb.telemetry.Telemetry)
        return inst

    def get_system_db(self) -> chromadb.db.system.SysDB:
        inst = self._instance("chroma_sysdb_impl")
        assert isinstance(inst, chromadb.db.system.SysDB)
        return inst

    def get_metadata_db(self) -> chromadb.db.metadata.MetadataDB:
        inst = self._instance("chroma_metadb_impl")
        assert isinstance(inst, chromadb.db.metadata.MetadataDB)
        return inst
=======
T = TypeVar("T", bound="Component")


class Component(ABC, EnforceOverrides):
    _dependencies: Set["Component"]
    _system: "System"

    def __init__(self, system: "System"):
        self._dependencies = set()
        self._system = system

    def require(self, type: Type[T]) -> T:
        """Get a Component instance of the given type, and register as a dependency of
        that instance."""
        inst = self._system.instance(type)
        self._dependencies.add(inst)
        return inst

    def dependencies(self) -> Set["Component"]:
        """Return the full set of components this component depends on."""
        return self._dependencies

    def stop(self) -> None:
        """Idempotently stop this component's execution and free all associated
        resources."""
        pass

    def start(self) -> None:
        """Idempotently start this component's execution"""
        pass


class System(Component):
    settings: Settings

    _instances: Dict[Type[Component], Component]

    def __init__(self, settings: Settings):
        self.settings = settings
        self._instances = {}

    def instance(self, type: Type[T]) -> T:
        """Return an instance of the component type specified."""

        if inspect.isabstract(type):
            type_fqn = get_fqn(type)
            if type_fqn not in _abstract_type_keys:
                raise ValueError(f"Cannot instantiate abstract type: {type}")
            key = _abstract_type_keys[type_fqn]
            fqn = self.settings.require(key)
            type = get_class(fqn, type)

        if type not in self._instances:
            impl = type(self)
            self._instances[type] = impl

        inst = self._instances[type]
        return cast(T, inst)

    def components(self) -> Iterable[Component]:
        """Return the full set of all components and their dependencies in dependency
        order."""
        sorter: TopologicalSorter[Component] = TopologicalSorter()
        for component in self._instances.values():
            sorter.add(component, *component.dependencies())

        return sorter.static_order()

    @override
    def start(self) -> None:
        for component in self.components():
            component.start()

    @override
    def stop(self) -> None:
        for component in reversed(list(self.components())):
            component.stop()


def get_class(fqn: str, type: Type[T]) -> Type[T]:
    """Given a fully qualifed class name, import the module and return the class"""
    module_name, class_name = fqn.rsplit(".", 1)
    module = importlib.import_module(module_name)
    cls = getattr(module, class_name)
    return cast(Type[T], cls)


def get_fqn(cls: Type[T]) -> str:
    """Given a class, return its fully qualified name"""
    return f"{cls.__module__}.{cls.__name__}"
>>>>>>> eed3cb22
<|MERGE_RESOLUTION|>--- conflicted
+++ resolved
@@ -1,25 +1,12 @@
 from pydantic import BaseSettings
-<<<<<<< HEAD
-from typing import Optional, List, Any, Dict, TypeVar
-=======
 from typing import Optional, List, Any, Dict, TypeVar, Set, cast, Iterable, Type
->>>>>>> eed3cb22
 from typing_extensions import Literal
 from abc import ABC
 import importlib
 import logging
-<<<<<<< HEAD
-import chromadb.db
-import chromadb.db.system
-import chromadb.db.metadata
-import chromadb.api
-import chromadb.telemetry
-
-=======
 from overrides import EnforceOverrides, override
 from graphlib import TopologicalSorter
 import inspect
->>>>>>> eed3cb22
 
 logger = logging.getLogger(__name__)
 
@@ -87,58 +74,6 @@
         env_file_encoding = "utf-8"
 
 
-<<<<<<< HEAD
-T = TypeVar("T")
-
-
-class System:
-    settings: Settings
-
-    _instances: Dict[str, Any] = {}
-
-    def __init__(self, settings: Settings):
-        self.settings = settings
-        self.db = None
-        self.api = None
-        self.telemetry = None
-
-    def _instance(self, key: str) -> Any:
-        assert self.settings[key], f"Setting '{key}' is required."
-        fqn = self.settings[key]
-        if fqn not in self._instances:
-            module_name, class_name = fqn.rsplit(".", 1)
-            module = importlib.import_module(module_name)
-            cls = getattr(module, class_name)
-            impl = cls(self)
-            self._instances[fqn] = impl
-        instance = self._instances[fqn]
-        return instance
-
-    def get_db(self) -> chromadb.db.DB:
-        inst = self._instance("chroma_db_impl")
-        assert isinstance(inst, chromadb.db.DB)
-        return inst
-
-    def get_api(self) -> chromadb.api.API:
-        inst = self._instance("chroma_api_impl")
-        assert isinstance(inst, chromadb.api.API)
-        return inst
-
-    def get_telemetry(self) -> chromadb.telemetry.Telemetry:
-        inst = self._instance("chroma_telemetry_impl")
-        assert isinstance(inst, chromadb.telemetry.Telemetry)
-        return inst
-
-    def get_system_db(self) -> chromadb.db.system.SysDB:
-        inst = self._instance("chroma_sysdb_impl")
-        assert isinstance(inst, chromadb.db.system.SysDB)
-        return inst
-
-    def get_metadata_db(self) -> chromadb.db.metadata.MetadataDB:
-        inst = self._instance("chroma_metadb_impl")
-        assert isinstance(inst, chromadb.db.metadata.MetadataDB)
-        return inst
-=======
 T = TypeVar("T", bound="Component")
 
 
@@ -228,5 +163,4 @@
 
 def get_fqn(cls: Type[T]) -> str:
     """Given a class, return its fully qualified name"""
-    return f"{cls.__module__}.{cls.__name__}"
->>>>>>> eed3cb22
+    return f"{cls.__module__}.{cls.__name__}"