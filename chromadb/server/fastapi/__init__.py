from typing import (
    Any,
    Callable,
    cast,
    Dict,
    Sequence,
    Optional,
    Type,
    TypeVar,
    Tuple,
)
import fastapi
import orjson
from anyio import (
    to_thread,
    CapacityLimiter,
)
from fastapi import FastAPI as _FastAPI, Response, Request
from fastapi.openapi.utils import get_openapi
from fastapi.middleware.cors import CORSMiddleware
from fastapi.responses import ORJSONResponse
from fastapi.routing import APIRoute
from fastapi import HTTPException, status
from functools import wraps

from chromadb.api.collection_configuration import (
<<<<<<< HEAD
    load_create_collection_configuration_from_json_str,
    load_update_collection_configuration_from_json_str,
=======
    load_create_collection_configuration_from_json,
>>>>>>> 5943627c
    default_create_collection_configuration,
    create_collection_configuration_from_legacy_collection_metadata,
)
from pydantic import BaseModel
from chromadb import __version__ as chromadb_version
from chromadb.api.types import (
    Embedding,
    GetResult,
    QueryResult,
    Embeddings,
    convert_list_embeddings_to_np,
)
from chromadb.auth import UserIdentity
from chromadb.auth import (
    AuthzAction,
    AuthzResource,
    ServerAuthenticationProvider,
    ServerAuthorizationProvider,
)
from chromadb.config import DEFAULT_DATABASE, DEFAULT_TENANT, Settings, System
from chromadb.api import ServerAPI
from chromadb.errors import (
    ChromaError,
    InvalidDimensionException,
    InvalidHTTPVersion,
    RateLimitError,
    QuotaError,
)
from chromadb.quota import QuotaEnforcer
from chromadb.rate_limit import AsyncRateLimitEnforcer
from chromadb.server import Server
from chromadb.server.fastapi.types import (
    AddEmbedding,
    CreateDatabase,
    CreateTenant,
    DeleteEmbedding,
    GetEmbedding,
    QueryEmbedding,
    CreateCollection,
    UpdateCollection,
    UpdateEmbedding,
)
from starlette.datastructures import Headers
import logging

from chromadb.telemetry.product.events import ServerStartEvent
from chromadb.utils.fastapi import fastapi_json_response, string_to_uuid as _uuid
from opentelemetry import trace

from chromadb.telemetry.opentelemetry.fastapi import instrument_fastapi
from chromadb.types import Database, Tenant
from chromadb.telemetry.product import ServerContext, ProductTelemetryClient
from chromadb.telemetry.opentelemetry import (
    OpenTelemetryClient,
    OpenTelemetryGranularity,
    add_attributes_to_current_span,
    trace_method,
)
from chromadb.types import Collection as CollectionModel

logger = logging.getLogger(__name__)


def rate_limit(func):
    @wraps(func)
    async def wrapper(*args: Any, **kwargs: Any) -> Any:
        self = args[0]
        return await self._async_rate_limit_enforcer.rate_limit(func)(*args, **kwargs)

    return wrapper


def use_route_names_as_operation_ids(app: _FastAPI) -> None:
    """
    Simplify operation IDs so that generated API clients have simpler function
    names.
    Should be called only after all routes have been added.
    """
    for route in app.routes:
        if isinstance(route, APIRoute):
            route.operation_id = route.name + ("-v2" if "v2" in route.path else "-v1")


async def add_trace_id_to_response_middleware(
    request: Request, call_next: Callable[[Request], Any]
) -> Response:
    trace_id = trace.get_current_span().get_span_context().trace_id
    response = await call_next(request)
    response.headers["Chroma-Trace-Id"] = format(trace_id, "x")
    return response


async def catch_exceptions_middleware(
    request: Request, call_next: Callable[[Request], Any]
) -> Response:
    try:
        return await call_next(request)
    except ChromaError as e:
        return fastapi_json_response(e)
    except ValueError as e:
        return ORJSONResponse(
            content={"error": "InvalidArgumentError", "message": str(e)},
            status_code=400,
        )
    except TypeError as e:
        return ORJSONResponse(
            content={"error": "InvalidArgumentError", "message": str(e)},
            status_code=400,
        )
    except Exception as e:
        logger.exception(e)
        return ORJSONResponse(content={"error": repr(e)}, status_code=500)


async def check_http_version_middleware(
    request: Request, call_next: Callable[[Request], Any]
) -> Response:
    http_version = request.scope.get("http_version")
    if http_version not in ["1.1", "2"]:
        raise InvalidHTTPVersion(f"HTTP version {http_version} is not supported")
    return await call_next(request)


D = TypeVar("D", bound=BaseModel, contravariant=True)


def validate_model(model: Type[D], data: Any) -> D:  # type: ignore
    """Used for backward compatibility with Pydantic 1.x"""
    try:
        return model.model_validate(data)  # pydantic 2.x
    except AttributeError:
        return model.parse_obj(data)  # pydantic 1.x


class ChromaAPIRouter(fastapi.APIRouter):  # type: ignore
    # A simple subclass of fastapi's APIRouter which treats URLs with a
    # trailing "/" the same as URLs without. Docs will only contain URLs
    # without trailing "/"s.
    def add_api_route(self, path: str, *args: Any, **kwargs: Any) -> None:
        # If kwargs["include_in_schema"] isn't passed OR is True, we should
        # only include the non-"/" path. If kwargs["include_in_schema"] is
        # False, include neither.
        exclude_from_schema = (
            "include_in_schema" in kwargs and not kwargs["include_in_schema"]
        )

        def include_in_schema(path: str) -> bool:
            nonlocal exclude_from_schema
            return not exclude_from_schema and not path.endswith("/")

        kwargs["include_in_schema"] = include_in_schema(path)
        super().add_api_route(path, *args, **kwargs)

        if path.endswith("/"):
            path = path[:-1]
        else:
            path = path + "/"

        kwargs["include_in_schema"] = include_in_schema(path)
        super().add_api_route(path, *args, **kwargs)


class FastAPI(Server):
    def __init__(self, settings: Settings):
        ProductTelemetryClient.SERVER_CONTEXT = ServerContext.FASTAPI
        # https://fastapi.tiangolo.com/advanced/custom-response/#use-orjsonresponse
        self._app = fastapi.FastAPI(debug=True, default_response_class=ORJSONResponse)
        self._system = System(settings)
        self._api: ServerAPI = self._system.instance(ServerAPI)

        self._extra_openapi_schemas: Dict[str, Any] = {}
        self._app.openapi = self.generate_openapi

        self._opentelemetry_client = self._api.require(OpenTelemetryClient)
        self._capacity_limiter = CapacityLimiter(
            settings.chroma_server_thread_pool_size
        )
        self._quota_enforcer = self._system.require(QuotaEnforcer)
        self._system.start()

        self._app.middleware("http")(check_http_version_middleware)
        self._app.middleware("http")(catch_exceptions_middleware)
        self._app.middleware("http")(add_trace_id_to_response_middleware)
        self._app.add_middleware(
            CORSMiddleware,
            allow_headers=["*"],
            allow_origins=settings.chroma_server_cors_allow_origins,
            allow_methods=["*"],
        )
        self._app.add_exception_handler(QuotaError, self.quota_exception_handler)
        self._app.add_exception_handler(
            RateLimitError, self.rate_limit_exception_handler
        )
        self._async_rate_limit_enforcer = self._system.require(AsyncRateLimitEnforcer)

        self._app.on_event("shutdown")(self.shutdown)

        self.authn_provider = None
        if settings.chroma_server_authn_provider:
            self.authn_provider = self._system.require(ServerAuthenticationProvider)

        self.authz_provider = None
        if settings.chroma_server_authz_provider:
            self.authz_provider = self._system.require(ServerAuthorizationProvider)

        self.router = ChromaAPIRouter()

        self.setup_v1_routes()
        self.setup_v2_routes()

        self._app.include_router(self.router)

        use_route_names_as_operation_ids(self._app)
        instrument_fastapi(self._app)
        telemetry_client = self._system.instance(ProductTelemetryClient)
        telemetry_client.capture(ServerStartEvent())

    def generate_openapi(self) -> Dict[str, Any]:
        """Used instead of the default openapi() generation handler to include manually-populated schemas."""
        schema: Dict[str, Any] = get_openapi(
            title="Chroma",
            routes=self._app.routes,
            version=chromadb_version,
        )

        for key, value in self._extra_openapi_schemas.items():
            schema["components"]["schemas"][key] = value

        return schema

    def get_openapi_extras_for_body_model(
        self, request_model: Type[D]
    ) -> Dict[str, Any]:
        schema = request_model.model_json_schema(
            ref_template="#/components/schemas/{model}"
        )
        if "$defs" in schema:
            for key, value in schema["$defs"].items():
                self._extra_openapi_schemas[key] = value

        openapi_extra = {
            "requestBody": {
                "content": {"application/json": {"schema": schema}},
                "required": True,
            }
        }
        return openapi_extra

    def setup_v2_routes(self) -> None:
        self.router.add_api_route("/api/v2", self.root, methods=["GET"])
        self.router.add_api_route("/api/v2/reset", self.reset, methods=["POST"])
        self.router.add_api_route("/api/v2/version", self.version, methods=["GET"])
        self.router.add_api_route("/api/v2/heartbeat", self.heartbeat, methods=["GET"])
        self.router.add_api_route(
            "/api/v2/pre-flight-checks", self.pre_flight_checks, methods=["GET"]
        )

        self.router.add_api_route(
            "/api/v2/auth/identity",
            self.get_user_identity,
            methods=["GET"],
            response_model=None,
        )

        self.router.add_api_route(
            "/api/v2/tenants/{tenant}/databases",
            self.create_database,
            methods=["POST"],
            response_model=None,
            openapi_extra=self.get_openapi_extras_for_body_model(CreateDatabase),
        )

        self.router.add_api_route(
            "/api/v2/tenants/{tenant}/databases/{database_name}",
            self.get_database,
            methods=["GET"],
            response_model=None,
        )

        self.router.add_api_route(
            "/api/v2/tenants/{tenant}/databases/{database_name}",
            self.delete_database,
            methods=["DELETE"],
            response_model=None,
        )

        self.router.add_api_route(
            "/api/v2/tenants",
            self.create_tenant,
            methods=["POST"],
            response_model=None,
            openapi_extra=self.get_openapi_extras_for_body_model(CreateTenant),
        )

        self.router.add_api_route(
            "/api/v2/tenants/{tenant}",
            self.get_tenant,
            methods=["GET"],
            response_model=None,
        )

        self.router.add_api_route(
            "/api/v2/tenants/{tenant}/databases",
            self.list_databases,
            methods=["GET"],
            response_model=None,
        )

        self.router.add_api_route(
            "/api/v2/tenants/{tenant}/databases/{database_name}/collections",
            self.list_collections,
            methods=["GET"],
            response_model=None,
        )
        self.router.add_api_route(
            "/api/v2/tenants/{tenant}/databases/{database_name}/collections_count",
            self.count_collections,
            methods=["GET"],
            response_model=None,
        )
        self.router.add_api_route(
            "/api/v2/tenants/{tenant}/databases/{database_name}/collections",
            self.create_collection,
            methods=["POST"],
            response_model=None,
            openapi_extra=self.get_openapi_extras_for_body_model(CreateCollection),
        )

        self.router.add_api_route(
            "/api/v2/tenants/{tenant}/databases/{database_name}/collections/{collection_id}/add",
            self.add,
            methods=["POST"],
            status_code=status.HTTP_201_CREATED,
            response_model=None,
            openapi_extra=self.get_openapi_extras_for_body_model(AddEmbedding),
        )
        self.router.add_api_route(
            "/api/v2/tenants/{tenant}/databases/{database_name}/collections/{collection_id}/update",
            self.update,
            methods=["POST"],
            response_model=None,
            openapi_extra=self.get_openapi_extras_for_body_model(UpdateEmbedding),
        )
        self.router.add_api_route(
            "/api/v2/tenants/{tenant}/databases/{database_name}/collections/{collection_id}/upsert",
            self.upsert,
            methods=["POST"],
            response_model=None,
            openapi_extra=self.get_openapi_extras_for_body_model(AddEmbedding),
        )
        self.router.add_api_route(
            "/api/v2/tenants/{tenant}/databases/{database_name}/collections/{collection_id}/get",
            self.get,
            methods=["POST"],
            response_model=None,
            openapi_extra=self.get_openapi_extras_for_body_model(GetEmbedding),
        )
        self.router.add_api_route(
            "/api/v2/tenants/{tenant}/databases/{database_name}/collections/{collection_id}/delete",
            self.delete,
            methods=["POST"],
            response_model=None,
            openapi_extra=self.get_openapi_extras_for_body_model(DeleteEmbedding),
        )
        self.router.add_api_route(
            "/api/v2/tenants/{tenant}/databases/{database_name}/collections/{collection_id}/count",
            self.count,
            methods=["GET"],
            response_model=None,
        )
        self.router.add_api_route(
            "/api/v2/tenants/{tenant}/databases/{database_name}/collections/{collection_id}/query",
            self.get_nearest_neighbors,
            methods=["POST"],
            response_model=None,
            openapi_extra=self.get_openapi_extras_for_body_model(
                request_model=QueryEmbedding
            ),
        )
        self.router.add_api_route(
            "/api/v2/tenants/{tenant}/databases/{database_name}/collections/{collection_name}",
            self.get_collection,
            methods=["GET"],
            response_model=None,
        )
        self.router.add_api_route(
            "/api/v2/tenants/{tenant}/databases/{database_name}/collections/{collection_id}",
            self.update_collection,
            methods=["PUT"],
            response_model=None,
            openapi_extra=self.get_openapi_extras_for_body_model(UpdateCollection),
        )
        self.router.add_api_route(
            "/api/v2/tenants/{tenant}/databases/{database_name}/collections/{collection_name}",
            self.delete_collection,
            methods=["DELETE"],
            response_model=None,
        )

    def shutdown(self) -> None:
        self._system.stop()

    def app(self) -> fastapi.FastAPI:
        return self._app

    async def rate_limit_exception_handler(
        self, request: Request, exc: RateLimitError
    ) -> ORJSONResponse:
        return ORJSONResponse(
            status_code=429,
            content={"message": "Rate limit exceeded."},
        )

    def root(self) -> Dict[str, int]:
        return {"nanosecond heartbeat": self._api.heartbeat()}

    async def quota_exception_handler(
        self, request: Request, exc: QuotaError
    ) -> ORJSONResponse:
        return ORJSONResponse(
            status_code=400,
            content={"message": exc.message()},
        )

    async def heartbeat(self) -> Dict[str, int]:
        return self.root()

    async def version(self) -> str:
        return self._api.get_version()

    def _set_request_context(self, request: Request) -> None:
        """
        Set context about the request on any components that might need it.
        """
        self._quota_enforcer.set_context(context={"request": request})

    @trace_method(
        "auth_request",
        OpenTelemetryGranularity.OPERATION,
    )
    @rate_limit
    async def auth_request(
        self,
        headers: Headers,
        action: AuthzAction,
        tenant: Optional[str],
        database: Optional[str],
        collection: Optional[str],
    ) -> None:
        return await to_thread.run_sync(
            # NOTE(rescrv, iron will auth):  No need to migrate because this is the utility call.
            self.sync_auth_request,
            *(headers, action, tenant, database, collection),
        )

    @trace_method(
        "FastAPI.sync_auth_request",
        OpenTelemetryGranularity.OPERATION,
    )
    def sync_auth_request(
        self,
        headers: Headers,
        action: AuthzAction,
        tenant: Optional[str],
        database: Optional[str],
        collection: Optional[str],
    ) -> None:
        """
        Authenticates and authorizes the request based on the given headers
        and other parameters. If the request cannot be authenticated or cannot
        be authorized (with the configured providers), raises an HTTP 401.
        """
        if not self.authn_provider:
            add_attributes_to_current_span(
                {
                    "tenant": tenant,
                    "database": database,
                    "collection": collection,
                }
            )
            return

        user_identity = self.authn_provider.authenticate_or_raise(dict(headers))

        if not self.authz_provider:
            return

        authz_resource = AuthzResource(
            tenant=tenant,
            database=database,
            collection=collection,
        )

        self.authz_provider.authorize_or_raise(user_identity, action, authz_resource)
        add_attributes_to_current_span(
            {
                "tenant": tenant,
                "database": database,
                "collection": collection,
            }
        )
        return

    @trace_method("FastAPI.get_user_identity", OpenTelemetryGranularity.OPERATION)
    async def get_user_identity(
        self,
        request: Request,
    ) -> UserIdentity:
        if not self.authn_provider:
            return UserIdentity(
                user_id="", tenant=DEFAULT_TENANT, databases=[DEFAULT_DATABASE]
            )

        return cast(
            UserIdentity,
            await to_thread.run_sync(
                lambda: cast(ServerAuthenticationProvider, self.authn_provider).authenticate_or_raise(dict(request.headers))  # type: ignore
            ),
        )

    @trace_method("FastAPI.create_database", OpenTelemetryGranularity.OPERATION)
    async def create_database(
        self,
        request: Request,
        tenant: str,
    ) -> None:
        def process_create_database(
            tenant: str, headers: Headers, raw_body: bytes
        ) -> None:
            db = validate_model(CreateDatabase, orjson.loads(raw_body))

            # NOTE(rescrv, iron will auth):  Implemented.
            self.sync_auth_request(
                headers,
                AuthzAction.CREATE_DATABASE,
                tenant,
                db.name,
                None,
            )

            self._set_request_context(request=request)

            return self._api.create_database(db.name, tenant)

        await to_thread.run_sync(
            process_create_database,
            tenant,
            request.headers,
            await request.body(),
            limiter=self._capacity_limiter,
        )

    @trace_method("FastAPI.get_database", OpenTelemetryGranularity.OPERATION)
    async def get_database(
        self,
        request: Request,
        database_name: str,
        tenant: str,
    ) -> Database:
        # NOTE(rescrv, iron will auth):  Implemented.
        await self.auth_request(
            request.headers,
            AuthzAction.GET_DATABASE,
            tenant,
            database_name,
            None,
        )

        return cast(
            Database,
            await to_thread.run_sync(
                self._api.get_database,
                database_name,
                tenant,
                limiter=self._capacity_limiter,
            ),
        )

    @trace_method("FastAPI.delete_database", OpenTelemetryGranularity.OPERATION)
    async def delete_database(
        self,
        request: Request,
        database_name: str,
        tenant: str,
    ) -> None:
        # NOTE(rescrv, iron will auth):  Implemented.
        self.auth_request(
            request.headers,
            AuthzAction.DELETE_DATABASE,
            tenant,
            database_name,
            None,
        )

        await to_thread.run_sync(
            self._api.delete_database,
            database_name,
            tenant,
            limiter=self._capacity_limiter,
        )

    @trace_method("FastAPI.create_tenant", OpenTelemetryGranularity.OPERATION)
    async def create_tenant(
        self,
        request: Request,
    ) -> None:
        def process_create_tenant(request: Request, raw_body: bytes) -> None:
            tenant = validate_model(CreateTenant, orjson.loads(raw_body))

            # NOTE(rescrv, iron will auth):  Implemented.
            self.sync_auth_request(
                request.headers,
                AuthzAction.CREATE_TENANT,
                tenant.name,
                None,
                None,
            )

            return self._api.create_tenant(tenant.name)

        await to_thread.run_sync(
            process_create_tenant,
            request,
            await request.body(),
            limiter=self._capacity_limiter,
        )

    @trace_method("FastAPI.get_tenant", OpenTelemetryGranularity.OPERATION)
    async def get_tenant(
        self,
        request: Request,
        tenant: str,
    ) -> Tenant:
        # NOTE(rescrv, iron will auth):  Implemented.
        await self.auth_request(
            request.headers,
            AuthzAction.GET_TENANT,
            tenant,
            None,
            None,
        )

        return cast(
            Tenant,
            await to_thread.run_sync(
                self._api.get_tenant,
                tenant,
                limiter=self._capacity_limiter,
            ),
        )

    @trace_method("FastAPI.list_databases", OpenTelemetryGranularity.OPERATION)
    async def list_databases(
        self,
        request: Request,
        tenant: str,
        limit: Optional[int] = None,
        offset: Optional[int] = None,
    ) -> Sequence[Database]:
        # NOTE(rescrv, iron will auth):  Implemented.
        await self.auth_request(
            request.headers,
            AuthzAction.LIST_DATABASES,
            tenant,
            None,
            None,
        )

        return cast(
            Sequence[Database],
            await to_thread.run_sync(
                self._api.list_databases,
                limit,
                offset,
                tenant,
                limiter=self._capacity_limiter,
            ),
        )

    @trace_method("FastAPI.list_collections", OpenTelemetryGranularity.OPERATION)
    async def list_collections(
        self,
        request: Request,
        tenant: str,
        database_name: str,
        limit: Optional[int] = None,
        offset: Optional[int] = None,
    ) -> Sequence[CollectionModel]:
        def process_list_collections(
            limit: Optional[int], offset: Optional[int], tenant: str, database_name: str
        ) -> Sequence[CollectionModel]:
            # NOTE(rescrv, iron will auth):  Implemented.
            self.sync_auth_request(
                request.headers,
                AuthzAction.LIST_COLLECTIONS,
                tenant,
                database_name,
                None,
            )

            self._set_request_context(request=request)

            add_attributes_to_current_span({"tenant": tenant})
            return self._api.list_collections(
                tenant=tenant, database=database_name, limit=limit, offset=offset
            )

        api_collection_models = cast(
            Sequence[CollectionModel],
            await to_thread.run_sync(
                process_list_collections,
                limit,
                offset,
                tenant,
                database_name,
                limiter=self._capacity_limiter,
            ),
        )

        return api_collection_models

    @trace_method("FastAPI.count_collections", OpenTelemetryGranularity.OPERATION)
    async def count_collections(
        self,
        request: Request,
        tenant: str,
        database_name: str,
    ) -> int:
        # NOTE(rescrv, iron will auth):  Implemented.
        await self.auth_request(
            request.headers,
            AuthzAction.COUNT_COLLECTIONS,
            tenant,
            database_name,
            None,
        )

        add_attributes_to_current_span({"tenant": tenant})

        return cast(
            int,
            await to_thread.run_sync(
                self._api.count_collections,
                tenant,
                database_name,
                limiter=self._capacity_limiter,
            ),
        )

    @trace_method("FastAPI.create_collection", OpenTelemetryGranularity.OPERATION)
    async def create_collection(
        self,
        request: Request,
        tenant: str,
        database_name: str,
    ) -> CollectionModel:
        def process_create_collection(
            request: Request, tenant: str, database: str, raw_body: bytes
        ) -> CollectionModel:
            create = validate_model(CreateCollection, orjson.loads(raw_body))
            if not create.configuration:
                if create.metadata:
                    configuration = (
                        create_collection_configuration_from_legacy_collection_metadata(
                            create.metadata
                        )
                    )
                else:
                    configuration = default_create_collection_configuration()
            else:
                configuration = load_create_collection_configuration_from_json(
                    create.configuration
                )

            # NOTE(rescrv, iron will auth):  Implemented.
            self.sync_auth_request(
                request.headers,
                AuthzAction.CREATE_COLLECTION,
                tenant,
                database,
                create.name,
            )

            self._set_request_context(request=request)

            add_attributes_to_current_span({"tenant": tenant})

            return self._api.create_collection(
                name=create.name,
                configuration=configuration,
                metadata=create.metadata,
                get_or_create=create.get_or_create,
                tenant=tenant,
                database=database,
            )

        api_collection_model = cast(
            CollectionModel,
            await to_thread.run_sync(
                process_create_collection,
                request,
                tenant,
                database_name,
                await request.body(),
                limiter=self._capacity_limiter,
            ),
        )
        return api_collection_model

    @trace_method("FastAPI.get_collection", OpenTelemetryGranularity.OPERATION)
    async def get_collection(
        self,
        request: Request,
        tenant: str,
        database_name: str,
        collection_name: str,
    ) -> CollectionModel:
        # NOTE(rescrv, iron will auth):  Implemented.
        await self.auth_request(
            request.headers,
            AuthzAction.GET_COLLECTION,
            tenant,
            database_name,
            collection_name,
        )

        add_attributes_to_current_span({"tenant": tenant})

        api_collection_model = cast(
            CollectionModel,
            await to_thread.run_sync(
                self._api.get_collection,
                collection_name,
                tenant,
                database_name,
                limiter=self._capacity_limiter,
            ),
        )
        return api_collection_model

    @trace_method("FastAPI.update_collection", OpenTelemetryGranularity.OPERATION)
    async def update_collection(
        self,
        tenant: str,
        database_name: str,
        collection_id: str,
        request: Request,
    ) -> None:
        def process_update_collection(
            request: Request, collection_id: str, raw_body: bytes
        ) -> None:
            update = validate_model(UpdateCollection, orjson.loads(raw_body))
            # NOTE(rescrv, iron will auth):  Implemented.
            self.sync_auth_request(
                request.headers,
                AuthzAction.UPDATE_COLLECTION,
                tenant,
                database_name,
                collection_id,
            )
            configuration = (
                None
                if not update.new_configuration
                else load_update_collection_configuration_from_json_str(
                    update.new_configuration
                )
            )
            self._set_request_context(request=request)
            add_attributes_to_current_span({"tenant": tenant})
            return self._api._modify(
                id=_uuid(collection_id),
                new_name=update.new_name,
                new_metadata=update.new_metadata,
                new_configuration=configuration,
                tenant=tenant,
                database=database_name,
            )

        await to_thread.run_sync(
            process_update_collection,
            request,
            collection_id,
            await request.body(),
            limiter=self._capacity_limiter,
        )

    @trace_method("FastAPI.delete_collection", OpenTelemetryGranularity.OPERATION)
    async def delete_collection(
        self,
        request: Request,
        collection_name: str,
        tenant: str,
        database_name: str,
    ) -> None:
        # NOTE(rescrv, iron will auth):  Implemented.
        await self.auth_request(
            request.headers,
            AuthzAction.DELETE_COLLECTION,
            tenant,
            database_name,
            collection_name,
        )
        add_attributes_to_current_span({"tenant": tenant})

        await to_thread.run_sync(
            self._api.delete_collection,
            collection_name,
            tenant,
            database_name,
            limiter=self._capacity_limiter,
        )

    @trace_method("FastAPI.add", OpenTelemetryGranularity.OPERATION)
    @rate_limit
    async def add(
        self,
        request: Request,
        tenant: str,
        database_name: str,
        collection_id: str,
    ) -> bool:
        try:

            def process_add(request: Request, raw_body: bytes) -> bool:
                add = validate_model(AddEmbedding, orjson.loads(raw_body))
                # NOTE(rescrv, iron will auth):  Implemented.
                self.sync_auth_request(
                    request.headers,
                    AuthzAction.ADD,
                    tenant,
                    database_name,
                    collection_id,
                )
                self._set_request_context(request=request)
                add_attributes_to_current_span({"tenant": tenant})
                return self._api._add(
                    collection_id=_uuid(collection_id),
                    ids=add.ids,
                    embeddings=cast(
                        Embeddings,
                        convert_list_embeddings_to_np(add.embeddings)
                        if add.embeddings
                        else None,
                    ),
                    metadatas=add.metadatas,  # type: ignore
                    documents=add.documents,  # type: ignore
                    uris=add.uris,  # type: ignore
                    tenant=tenant,
                    database=database_name,
                )

            return cast(
                bool,
                await to_thread.run_sync(
                    process_add,
                    request,
                    await request.body(),
                    limiter=self._capacity_limiter,
                ),
            )
        except InvalidDimensionException as e:
            raise HTTPException(status_code=500, detail=str(e))

    @trace_method("FastAPI.update", OpenTelemetryGranularity.OPERATION)
    @rate_limit
    async def update(
        self,
        request: Request,
        tenant: str,
        database_name: str,
        collection_id: str,
    ) -> None:
        def process_update(request: Request, raw_body: bytes) -> bool:
            update = validate_model(UpdateEmbedding, orjson.loads(raw_body))

            # NOTE(rescrv, iron will auth):  Implemented.
            self.sync_auth_request(
                request.headers,
                AuthzAction.UPDATE,
                tenant,
                database_name,
                collection_id,
            )
            self._set_request_context(request=request)
            add_attributes_to_current_span({"tenant": tenant})

            return self._api._update(
                collection_id=_uuid(collection_id),
                ids=update.ids,
                embeddings=convert_list_embeddings_to_np(update.embeddings)
                if update.embeddings
                else None,
                metadatas=update.metadatas,  # type: ignore
                documents=update.documents,  # type: ignore
                uris=update.uris,  # type: ignore
                tenant=tenant,
                database=database_name,
            )

        await to_thread.run_sync(
            process_update,
            request,
            await request.body(),
            limiter=self._capacity_limiter,
        )

    @trace_method("FastAPI.upsert", OpenTelemetryGranularity.OPERATION)
    @rate_limit
    async def upsert(
        self,
        request: Request,
        tenant: str,
        database_name: str,
        collection_id: str,
    ) -> None:
        def process_upsert(request: Request, raw_body: bytes) -> bool:
            upsert = validate_model(AddEmbedding, orjson.loads(raw_body))

            # NOTE(rescrv, iron will auth):  Implemented.
            self.sync_auth_request(
                request.headers,
                AuthzAction.UPSERT,
                tenant,
                database_name,
                collection_id,
            )
            self._set_request_context(request=request)
            add_attributes_to_current_span({"tenant": tenant})

            return self._api._upsert(
                collection_id=_uuid(collection_id),
                ids=upsert.ids,
                embeddings=cast(
                    Embeddings,
                    convert_list_embeddings_to_np(upsert.embeddings)
                    if upsert.embeddings
                    else None,
                ),
                metadatas=upsert.metadatas,  # type: ignore
                documents=upsert.documents,  # type: ignore
                uris=upsert.uris,  # type: ignore
                tenant=tenant,
                database=database_name,
            )

        await to_thread.run_sync(
            process_upsert,
            request,
            await request.body(),
            limiter=self._capacity_limiter,
        )

    @trace_method("FastAPI.get", OpenTelemetryGranularity.OPERATION)
    @rate_limit
    async def get(
        self,
        collection_id: str,
        tenant: str,
        database_name: str,
        request: Request,
    ) -> GetResult:
        def process_get(request: Request, raw_body: bytes) -> GetResult:
            get = validate_model(GetEmbedding, orjson.loads(raw_body))
            # NOTE(rescrv, iron will auth):  Implemented.
            self.sync_auth_request(
                request.headers,
                AuthzAction.GET,
                tenant,
                database_name,
                collection_id,
            )
            self._set_request_context(request=request)
            add_attributes_to_current_span({"tenant": tenant})
            return self._api._get(
                collection_id=_uuid(collection_id),
                ids=get.ids,
                where=get.where,
                sort=get.sort,
                limit=get.limit,
                offset=get.offset,
                where_document=get.where_document,
                include=get.include,
                tenant=tenant,
                database=database_name,
            )

        get_result = cast(
            GetResult,
            await to_thread.run_sync(
                process_get,
                request,
                await request.body(),
                limiter=self._capacity_limiter,
            ),
        )

        if get_result["embeddings"] is not None:
            get_result["embeddings"] = [
                cast(Embedding, embedding).tolist()
                for embedding in get_result["embeddings"]
            ]

        return get_result

    @trace_method("FastAPI.delete", OpenTelemetryGranularity.OPERATION)
    @rate_limit
    async def delete(
        self,
        collection_id: str,
        tenant: str,
        database_name: str,
        request: Request,
    ) -> None:
        def process_delete(request: Request, raw_body: bytes) -> None:
            delete = validate_model(DeleteEmbedding, orjson.loads(raw_body))
            # NOTE(rescrv, iron will auth):  Implemented.
            self.sync_auth_request(
                request.headers,
                AuthzAction.DELETE,
                tenant,
                database_name,
                collection_id,
            )
            self._set_request_context(request=request)
            add_attributes_to_current_span({"tenant": tenant})
            return self._api._delete(
                collection_id=_uuid(collection_id),
                ids=delete.ids,
                where=delete.where,
                where_document=delete.where_document,
                tenant=tenant,
                database=database_name,
            )

        await to_thread.run_sync(
            process_delete,
            request,
            await request.body(),
            limiter=self._capacity_limiter,
        )

    @trace_method("FastAPI.count", OpenTelemetryGranularity.OPERATION)
    @rate_limit
    async def count(
        self,
        request: Request,
        tenant: str,
        database_name: str,
        collection_id: str,
    ) -> int:
        # NOTE(rescrv, iron will auth):  Implemented.
        await self.auth_request(
            request.headers,
            AuthzAction.COUNT,
            tenant,
            database_name,
            collection_id,
        )
        add_attributes_to_current_span({"tenant": tenant})

        return cast(
            int,
            await to_thread.run_sync(
                self._api._count,
                _uuid(collection_id),
                tenant,
                database_name,
                limiter=self._capacity_limiter,
            ),
        )

    @trace_method("FastAPI.reset", OpenTelemetryGranularity.OPERATION)
    @rate_limit
    async def reset(
        self,
        request: Request,
    ) -> bool:
        # NOTE(rescrv, iron will auth):  Implemented.
        await self.auth_request(
            request.headers,
            AuthzAction.RESET,
            None,
            None,
            None,
        )

        return cast(
            bool,
            await to_thread.run_sync(
                self._api.reset,
                limiter=self._capacity_limiter,
            ),
        )

    @trace_method("FastAPI.get_nearest_neighbors", OpenTelemetryGranularity.OPERATION)
    @rate_limit
    async def get_nearest_neighbors(
        self,
        tenant: str,
        database_name: str,
        collection_id: str,
        request: Request,
    ) -> QueryResult:
        @trace_method(
            "internal.get_nearest_neighbors", OpenTelemetryGranularity.OPERATION
        )
        def process_query(request: Request, raw_body: bytes) -> QueryResult:
            query = validate_model(QueryEmbedding, orjson.loads(raw_body))

            # NOTE(rescrv, iron will auth):  Implemented.
            self.sync_auth_request(
                request.headers,
                AuthzAction.QUERY,
                tenant,
                database_name,
                collection_id,
            )
            self._set_request_context(request=request)
            add_attributes_to_current_span({"tenant": tenant})

            return self._api._query(
                collection_id=_uuid(collection_id),
                query_embeddings=cast(
                    Embeddings,
                    convert_list_embeddings_to_np(query.query_embeddings)
                    if query.query_embeddings
                    else None,
                ),
                n_results=query.n_results,
                where=query.where,
                where_document=query.where_document,
                include=query.include,
                tenant=tenant,
                database=database_name,
            )

        nnresult = cast(
            QueryResult,
            await to_thread.run_sync(
                process_query,
                request,
                await request.body(),
                limiter=self._capacity_limiter,
            ),
        )

        if nnresult["embeddings"] is not None:
            nnresult["embeddings"] = [
                [cast(Embedding, embedding).tolist() for embedding in result]
                for result in nnresult["embeddings"]
            ]

        return nnresult

    async def pre_flight_checks(self) -> Dict[str, Any]:
        def process_pre_flight_checks() -> Dict[str, Any]:
            return {
                "max_batch_size": self._api.get_max_batch_size(),
            }

        return cast(
            Dict[str, Any],
            await to_thread.run_sync(
                process_pre_flight_checks,
                limiter=self._capacity_limiter,
            ),
        )

    # =========================================================================
    # OLD ROUTES FOR BACKWARDS COMPATIBILITY — WILL BE REMOVED
    # =========================================================================
    def setup_v1_routes(self) -> None:
        self.router.add_api_route("/api/v1", self.root, methods=["GET"])
        self.router.add_api_route("/api/v1/reset", self.reset, methods=["POST"])
        self.router.add_api_route("/api/v1/version", self.version, methods=["GET"])
        self.router.add_api_route("/api/v1/heartbeat", self.heartbeat, methods=["GET"])
        self.router.add_api_route(
            "/api/v1/pre-flight-checks", self.pre_flight_checks, methods=["GET"]
        )

        self.router.add_api_route(
            "/api/v1/databases",
            self.create_database_v1,
            methods=["POST"],
            response_model=None,
            openapi_extra=self.get_openapi_extras_for_body_model(CreateDatabase),
        )

        self.router.add_api_route(
            "/api/v1/databases/{database}",
            self.get_database_v1,
            methods=["GET"],
            response_model=None,
        )

        self.router.add_api_route(
            "/api/v1/tenants",
            self.create_tenant_v1,
            methods=["POST"],
            response_model=None,
            openapi_extra=self.get_openapi_extras_for_body_model(CreateTenant),
        )

        self.router.add_api_route(
            "/api/v1/tenants/{tenant}",
            self.get_tenant_v1,
            methods=["GET"],
            response_model=None,
        )

        self.router.add_api_route(
            "/api/v1/collections",
            self.list_collections_v1,
            methods=["GET"],
            response_model=None,
        )
        self.router.add_api_route(
            "/api/v1/count_collections",
            self.count_collections_v1,
            methods=["GET"],
            response_model=None,
        )
        self.router.add_api_route(
            "/api/v1/collections",
            self.create_collection_v1,
            methods=["POST"],
            response_model=None,
            openapi_extra=self.get_openapi_extras_for_body_model(CreateCollection),
        )

        self.router.add_api_route(
            "/api/v1/collections/{collection_id}/add",
            self.add_v1,
            methods=["POST"],
            status_code=status.HTTP_201_CREATED,
            response_model=None,
            openapi_extra=self.get_openapi_extras_for_body_model(AddEmbedding),
        )
        self.router.add_api_route(
            "/api/v1/collections/{collection_id}/update",
            self.update_v1,
            methods=["POST"],
            response_model=None,
            openapi_extra=self.get_openapi_extras_for_body_model(UpdateEmbedding),
        )
        self.router.add_api_route(
            "/api/v1/collections/{collection_id}/upsert",
            self.upsert_v1,
            methods=["POST"],
            response_model=None,
            openapi_extra=self.get_openapi_extras_for_body_model(AddEmbedding),
        )
        self.router.add_api_route(
            "/api/v1/collections/{collection_id}/get",
            self.get_v1,
            methods=["POST"],
            response_model=None,
            openapi_extra=self.get_openapi_extras_for_body_model(GetEmbedding),
        )
        self.router.add_api_route(
            "/api/v1/collections/{collection_id}/delete",
            self.delete_v1,
            methods=["POST"],
            response_model=None,
            openapi_extra=self.get_openapi_extras_for_body_model(DeleteEmbedding),
        )
        self.router.add_api_route(
            "/api/v1/collections/{collection_id}/count",
            self.count_v1,
            methods=["GET"],
            response_model=None,
        )
        self.router.add_api_route(
            "/api/v1/collections/{collection_id}/query",
            self.get_nearest_neighbors_v1,
            methods=["POST"],
            response_model=None,
            openapi_extra=self.get_openapi_extras_for_body_model(QueryEmbedding),
        )
        self.router.add_api_route(
            "/api/v1/collections/{collection_name}",
            self.get_collection_v1,
            methods=["GET"],
            response_model=None,
        )
        self.router.add_api_route(
            "/api/v1/collections/{collection_id}",
            self.update_collection_v1,
            methods=["PUT"],
            response_model=None,
            openapi_extra=self.get_openapi_extras_for_body_model(UpdateCollection),
        )
        self.router.add_api_route(
            "/api/v1/collections/{collection_name}",
            self.delete_collection_v1,
            methods=["DELETE"],
            response_model=None,
        )

    @trace_method(
        "auth_and_get_tenant_and_database_for_request_v1",
        OpenTelemetryGranularity.OPERATION,
    )
    @rate_limit
    async def auth_and_get_tenant_and_database_for_request(
        self,
        headers: Headers,
        action: AuthzAction,
        tenant: Optional[str],
        database: Optional[str],
        collection: Optional[str],
    ) -> Tuple[Optional[str], Optional[str]]:
        """
        Authenticates and authorizes the request based on the given headers
        and other parameters. If the request cannot be authenticated or cannot
        be authorized (with the configured providers), raises an HTTP 401.

        If the request is authenticated and authorized, returns the tenant and
        database to be used for the request. These will differ from the passed
        tenant and database if and only if:
        - The request is authenticated
        - chroma_overwrite_singleton_tenant_database_access_from_auth = True
        - The passed tenant or database are None or default_{tenant, database}
            (can be overwritten separately)
        - The user has access to a single tenant and/or single database.
        """
        return await to_thread.run_sync(
            # NOTE(rescrv, iron will auth):  v1
            self.sync_auth_and_get_tenant_and_database_for_request,
            headers,
            action,
            tenant,
            database,
            collection,
        )

    # NOTE(rescrv, iron will auth):  v1
    def sync_auth_and_get_tenant_and_database_for_request(
        self,
        headers: Headers,
        action: AuthzAction,
        tenant: Optional[str],
        database: Optional[str],
        collection: Optional[str],
    ) -> Tuple[Optional[str], Optional[str]]:
        if not self.authn_provider:
            add_attributes_to_current_span(
                {
                    "tenant": tenant,
                    "database": database,
                    "collection": collection,
                }
            )
            return (tenant, database)

        user_identity = self.authn_provider.authenticate_or_raise(dict(headers))

        (
            new_tenant,
            new_database,
        ) = self.authn_provider.singleton_tenant_database_if_applicable(user_identity)

        if (not tenant or tenant == DEFAULT_TENANT) and new_tenant:
            tenant = new_tenant
        if (not database or database == DEFAULT_DATABASE) and new_database:
            database = new_database

        if not self.authz_provider:
            return (tenant, database)

        authz_resource = AuthzResource(
            tenant=tenant,
            database=database,
            collection=collection,
        )

        self.authz_provider.authorize_or_raise(user_identity, action, authz_resource)
        add_attributes_to_current_span(
            {
                "tenant": tenant,
                "database": database,
                "collection": collection,
            }
        )
        return (tenant, database)

    @trace_method("FastAPI.create_database_v1", OpenTelemetryGranularity.OPERATION)
    @rate_limit
    async def create_database_v1(
        self,
        request: Request,
        tenant: str = DEFAULT_TENANT,
    ) -> None:
        def process_create_database(
            tenant: str, headers: Headers, raw_body: bytes
        ) -> None:
            db = validate_model(CreateDatabase, orjson.loads(raw_body))

            (
                maybe_tenant,
                maybe_database,
                # NOTE(rescrv, iron will auth):  v1
            ) = self.sync_auth_and_get_tenant_and_database_for_request(
                headers,
                AuthzAction.CREATE_DATABASE,
                tenant,
                db.name,
                None,
            )
            if maybe_tenant:
                tenant = maybe_tenant
            if maybe_database:
                db.name = maybe_database

            return self._api.create_database(db.name, tenant)

        await to_thread.run_sync(
            process_create_database,
            tenant,
            request.headers,
            await request.body(),
            limiter=self._capacity_limiter,
        )

    @trace_method("FastAPI.get_database_v1", OpenTelemetryGranularity.OPERATION)
    @rate_limit
    async def get_database_v1(
        self,
        request: Request,
        database: str,
        tenant: str = DEFAULT_TENANT,
    ) -> Database:
        (
            maybe_tenant,
            maybe_database,
        ) = await self.auth_and_get_tenant_and_database_for_request(
            request.headers,
            AuthzAction.GET_DATABASE,
            tenant,
            database,
            None,
        )
        if maybe_tenant:
            tenant = maybe_tenant
        if maybe_database:
            database = maybe_database

        return cast(
            Database,
            await to_thread.run_sync(
                self._api.get_database,
                database,
                tenant,
                limiter=self._capacity_limiter,
            ),
        )

    @trace_method("FastAPI.create_tenant_v1", OpenTelemetryGranularity.OPERATION)
    @rate_limit
    async def create_tenant_v1(
        self,
        request: Request,
    ) -> None:
        def process_create_tenant(request: Request, raw_body: bytes) -> None:
            tenant = validate_model(CreateTenant, orjson.loads(raw_body))

            # NOTE(rescrv, iron will auth):  v1
            maybe_tenant, _ = self.sync_auth_and_get_tenant_and_database_for_request(
                request.headers,
                AuthzAction.CREATE_TENANT,
                tenant.name,
                None,
                None,
            )
            if maybe_tenant:
                tenant.name = maybe_tenant

            return self._api.create_tenant(tenant.name)

        await to_thread.run_sync(
            process_create_tenant,
            request,
            await request.body(),
            limiter=self._capacity_limiter,
        )

    @trace_method("FastAPI.get_tenant_v1", OpenTelemetryGranularity.OPERATION)
    @rate_limit
    async def get_tenant_v1(
        self,
        request: Request,
        tenant: str,
    ) -> Tenant:
        maybe_tenant, _ = await self.auth_and_get_tenant_and_database_for_request(
            request.headers,
            AuthzAction.GET_TENANT,
            tenant,
            None,
            None,
        )
        if maybe_tenant:
            tenant = maybe_tenant

        return cast(
            Tenant,
            await to_thread.run_sync(
                self._api.get_tenant,
                tenant,
                limiter=self._capacity_limiter,
            ),
        )

    @trace_method("FastAPI.list_collections_v1", OpenTelemetryGranularity.OPERATION)
    @rate_limit
    async def list_collections_v1(
        self,
        request: Request,
        limit: Optional[int] = None,
        offset: Optional[int] = None,
        tenant: str = DEFAULT_TENANT,
        database: str = DEFAULT_DATABASE,
    ) -> Sequence[CollectionModel]:
        (
            maybe_tenant,
            maybe_database,
        ) = await self.auth_and_get_tenant_and_database_for_request(
            request.headers,
            AuthzAction.LIST_COLLECTIONS,
            tenant,
            database,
            None,
        )
        if maybe_tenant:
            tenant = maybe_tenant
        if maybe_database:
            database = maybe_database

        api_collection_models = cast(
            Sequence[CollectionModel],
            await to_thread.run_sync(
                self._api.list_collections,
                limit,
                offset,
                tenant,
                database,
                limiter=self._capacity_limiter,
            ),
        )

        return api_collection_models

    @trace_method("FastAPI.count_collections_v1", OpenTelemetryGranularity.OPERATION)
    @rate_limit
    async def count_collections_v1(
        self,
        request: Request,
        tenant: str = DEFAULT_TENANT,
        database: str = DEFAULT_DATABASE,
    ) -> int:
        (
            maybe_tenant,
            maybe_database,
        ) = await self.auth_and_get_tenant_and_database_for_request(
            request.headers,
            AuthzAction.COUNT_COLLECTIONS,
            tenant,
            database,
            None,
        )
        if maybe_tenant:
            tenant = maybe_tenant
        if maybe_database:
            database = maybe_database

        return cast(
            int,
            await to_thread.run_sync(
                self._api.count_collections,
                tenant,
                database,
                limiter=self._capacity_limiter,
            ),
        )

    @trace_method("FastAPI.create_collection_v1", OpenTelemetryGranularity.OPERATION)
    @rate_limit
    async def create_collection_v1(
        self,
        request: Request,
        tenant: str = DEFAULT_TENANT,
        database: str = DEFAULT_DATABASE,
    ) -> CollectionModel:
        def process_create_collection(
            request: Request, tenant: str, database: str, raw_body: bytes
        ) -> CollectionModel:
            create = validate_model(CreateCollection, orjson.loads(raw_body))
            configuration = (
                default_create_collection_configuration()
                if not create.configuration
                else load_create_collection_configuration_from_json(
                    create.configuration
                )
            )

            (
                maybe_tenant,
                maybe_database,
                # NOTE(rescrv, iron will auth):  v1
            ) = self.sync_auth_and_get_tenant_and_database_for_request(
                request.headers,
                AuthzAction.CREATE_COLLECTION,
                tenant,
                database,
                create.name,
            )
            if maybe_tenant:
                tenant = maybe_tenant
            if maybe_database:
                database = maybe_database

            return self._api.create_collection(
                name=create.name,
                configuration=configuration,
                metadata=create.metadata,
                get_or_create=create.get_or_create,
                tenant=tenant,
                database=database,
            )

        api_collection_model = cast(
            CollectionModel,
            await to_thread.run_sync(
                process_create_collection,
                request,
                tenant,
                database,
                await request.body(),
                limiter=self._capacity_limiter,
            ),
        )
        return api_collection_model

    @trace_method("FastAPI.get_collection_v1", OpenTelemetryGranularity.OPERATION)
    @rate_limit
    async def get_collection_v1(
        self,
        request: Request,
        collection_name: str,
        tenant: str = DEFAULT_TENANT,
        database: str = DEFAULT_DATABASE,
    ) -> CollectionModel:
        (
            maybe_tenant,
            maybe_database,
        ) = await self.auth_and_get_tenant_and_database_for_request(
            request.headers,
            AuthzAction.GET_COLLECTION,
            tenant,
            database,
            collection_name,
        )
        if maybe_tenant:
            tenant = maybe_tenant
        if maybe_database:
            database = maybe_database

        async def inner():
            api_collection_model = cast(
                CollectionModel,
                await to_thread.run_sync(
                    self._api.get_collection,
                    collection_name,
                    tenant,
                    database,
                    limiter=self._capacity_limiter,
                ),
            )
            return api_collection_model

        return await inner()

    @trace_method("FastAPI.update_collection_v1", OpenTelemetryGranularity.OPERATION)
    @rate_limit
    async def update_collection_v1(
        self,
        collection_id: str,
        request: Request,
    ) -> None:
        def process_update_collection(
            request: Request, collection_id: str, raw_body: bytes
        ) -> None:
            update = validate_model(UpdateCollection, orjson.loads(raw_body))
            # NOTE(rescrv, iron will auth):  v1
            self.sync_auth_and_get_tenant_and_database_for_request(
                request.headers,
                AuthzAction.UPDATE_COLLECTION,
                None,
                None,
                collection_id,
            )
            configuration = (
                None
                if not update.new_configuration
                else load_update_collection_configuration_from_json_str(
                    update.new_configuration
                )
            )
            return self._api._modify(
                id=_uuid(collection_id),
                new_name=update.new_name,
                new_metadata=update.new_metadata,
                new_configuration=configuration,
            )

        await to_thread.run_sync(
            process_update_collection,
            request,
            collection_id,
            await request.body(),
            limiter=self._capacity_limiter,
        )

    @trace_method("FastAPI.delete_collection_v1", OpenTelemetryGranularity.OPERATION)
    @rate_limit
    async def delete_collection_v1(
        self,
        request: Request,
        collection_name: str,
        tenant: str = DEFAULT_TENANT,
        database: str = DEFAULT_DATABASE,
    ) -> None:
        (
            maybe_tenant,
            maybe_database,
        ) = await self.auth_and_get_tenant_and_database_for_request(
            request.headers,
            AuthzAction.DELETE_COLLECTION,
            tenant,
            database,
            collection_name,
        )
        if maybe_tenant:
            tenant = maybe_tenant
        if maybe_database:
            database = maybe_database

        await to_thread.run_sync(
            self._api.delete_collection,
            collection_name,
            tenant,
            database,
            limiter=self._capacity_limiter,
        )

    @trace_method("FastAPI.add_v1", OpenTelemetryGranularity.OPERATION)
    @rate_limit
    async def add_v1(
        self,
        request: Request,
        collection_id: str,
    ) -> bool:
        try:

            def process_add(request: Request, raw_body: bytes) -> bool:
                add = validate_model(AddEmbedding, orjson.loads(raw_body))
                # NOTE(rescrv, iron will auth):  v1
                self.sync_auth_and_get_tenant_and_database_for_request(
                    request.headers,
                    AuthzAction.ADD,
                    None,
                    None,
                    collection_id,
                )
                return self._api._add(
                    collection_id=_uuid(collection_id),
                    ids=add.ids,
                    embeddings=cast(
                        Embeddings,
                        convert_list_embeddings_to_np(add.embeddings)
                        if add.embeddings
                        else None,
                    ),
                    metadatas=add.metadatas,  # type: ignore
                    documents=add.documents,  # type: ignore
                    uris=add.uris,  # type: ignore
                )

            return cast(
                bool,
                await to_thread.run_sync(
                    process_add,
                    request,
                    await request.body(),
                    limiter=self._capacity_limiter,
                ),
            )
        except InvalidDimensionException as e:
            raise HTTPException(status_code=500, detail=str(e))

    @trace_method("FastAPI.update_v1", OpenTelemetryGranularity.OPERATION)
    async def update_v1(
        self,
        request: Request,
        collection_id: str,
    ) -> None:
        def process_update(request: Request, raw_body: bytes) -> bool:
            update = validate_model(UpdateEmbedding, orjson.loads(raw_body))

            # NOTE(rescrv, iron will auth):  v1
            self.sync_auth_and_get_tenant_and_database_for_request(
                request.headers,
                AuthzAction.UPDATE,
                None,
                None,
                collection_id,
            )

            return self._api._update(
                collection_id=_uuid(collection_id),
                ids=update.ids,
                embeddings=convert_list_embeddings_to_np(update.embeddings)
                if update.embeddings
                else None,
                metadatas=update.metadatas,  # type: ignore
                documents=update.documents,  # type: ignore
                uris=update.uris,  # type: ignore
            )

        await to_thread.run_sync(
            process_update,
            request,
            await request.body(),
            limiter=self._capacity_limiter,
        )

    @trace_method("FastAPI.upsert_v1", OpenTelemetryGranularity.OPERATION)
    @rate_limit
    async def upsert_v1(
        self,
        request: Request,
        collection_id: str,
    ) -> None:
        def process_upsert(request: Request, raw_body: bytes) -> bool:
            upsert = validate_model(AddEmbedding, orjson.loads(raw_body))

            # NOTE(rescrv, iron will auth):  v1
            self.sync_auth_and_get_tenant_and_database_for_request(
                request.headers,
                AuthzAction.UPSERT,
                None,
                None,
                collection_id,
            )

            return self._api._upsert(
                collection_id=_uuid(collection_id),
                ids=upsert.ids,
                embeddings=cast(
                    Embeddings,
                    convert_list_embeddings_to_np(upsert.embeddings)
                    if upsert.embeddings
                    else None,
                ),
                metadatas=upsert.metadatas,  # type: ignore
                documents=upsert.documents,  # type: ignore
                uris=upsert.uris,  # type: ignore
            )

        await to_thread.run_sync(
            process_upsert,
            request,
            await request.body(),
            limiter=self._capacity_limiter,
        )

    @trace_method("FastAPI.get_v1", OpenTelemetryGranularity.OPERATION)
    @rate_limit
    async def get_v1(
        self,
        collection_id: str,
        request: Request,
    ) -> GetResult:
        def process_get(request: Request, raw_body: bytes) -> GetResult:
            get = validate_model(GetEmbedding, orjson.loads(raw_body))
            # NOTE(rescrv, iron will auth):  v1
            self.sync_auth_and_get_tenant_and_database_for_request(
                request.headers,
                AuthzAction.GET,
                None,
                None,
                collection_id,
            )
            return self._api._get(
                collection_id=_uuid(collection_id),
                ids=get.ids,
                where=get.where,
                sort=get.sort,
                limit=get.limit,
                offset=get.offset,
                where_document=get.where_document,
                include=get.include,
            )

        get_result = cast(
            GetResult,
            await to_thread.run_sync(
                process_get,
                request,
                await request.body(),
                limiter=self._capacity_limiter,
            ),
        )

        if get_result["embeddings"] is not None:
            get_result["embeddings"] = [
                cast(Embedding, embedding).tolist()
                for embedding in get_result["embeddings"]
            ]

        return get_result

    @trace_method("FastAPI.delete_v1", OpenTelemetryGranularity.OPERATION)
    @rate_limit
    async def delete_v1(
        self,
        collection_id: str,
        request: Request,
    ) -> None:
        def process_delete(request: Request, raw_body: bytes) -> None:
            delete = validate_model(DeleteEmbedding, orjson.loads(raw_body))
            # NOTE(rescrv, iron will auth):  v1
            self.sync_auth_and_get_tenant_and_database_for_request(
                request.headers,
                AuthzAction.DELETE,
                None,
                None,
                collection_id,
            )
            return self._api._delete(
                collection_id=_uuid(collection_id),
                ids=delete.ids,
                where=delete.where,
                where_document=delete.where_document,
            )

        await to_thread.run_sync(
            process_delete,
            request,
            await request.body(),
            limiter=self._capacity_limiter,
        )

    @trace_method("FastAPI.count_v1", OpenTelemetryGranularity.OPERATION)
    @rate_limit
    async def count_v1(
        self,
        request: Request,
        collection_id: str,
    ) -> int:
        await self.auth_and_get_tenant_and_database_for_request(
            request.headers,
            AuthzAction.COUNT,
            None,
            None,
            collection_id,
        )

        return cast(
            int,
            await to_thread.run_sync(
                self._api._count,
                _uuid(collection_id),
                limiter=self._capacity_limiter,
            ),
        )

    @trace_method("FastAPI.reset_v1", OpenTelemetryGranularity.OPERATION)
    @rate_limit
    async def reset_v1(
        self,
        request: Request,
    ) -> bool:
        await self.auth_and_get_tenant_and_database_for_request(
            request.headers,
            AuthzAction.RESET,
            None,
            None,
            None,
        )

        return cast(
            bool,
            await to_thread.run_sync(
                self._api.reset,
                limiter=self._capacity_limiter,
            ),
        )

    @trace_method(
        "FastAPI.get_nearest_neighbors_v1", OpenTelemetryGranularity.OPERATION
    )
    @rate_limit
    async def get_nearest_neighbors_v1(
        self,
        collection_id: str,
        request: Request,
    ) -> QueryResult:
        def process_query(request: Request, raw_body: bytes) -> QueryResult:
            query = validate_model(QueryEmbedding, orjson.loads(raw_body))

            # NOTE(rescrv, iron will auth):  v1
            self.sync_auth_and_get_tenant_and_database_for_request(
                request.headers,
                AuthzAction.QUERY,
                None,
                None,
                collection_id,
            )

            return self._api._query(
                collection_id=_uuid(collection_id),
                query_embeddings=cast(
                    Embeddings,
                    convert_list_embeddings_to_np(query.query_embeddings)
                    if query.query_embeddings
                    else None,
                ),
                n_results=query.n_results,
                where=query.where,
                where_document=query.where_document,
                include=query.include,
            )

        nnresult = cast(
            QueryResult,
            await to_thread.run_sync(
                process_query,
                request,
                await request.body(),
                limiter=self._capacity_limiter,
            ),
        )

        if nnresult["embeddings"] is not None:
            nnresult["embeddings"] = [
                [cast(Embedding, embedding).tolist() for embedding in result]
                for result in nnresult["embeddings"]
            ]

        return nnresult

    # =========================================================================<|MERGE_RESOLUTION|>--- conflicted
+++ resolved
@@ -24,12 +24,8 @@
 from functools import wraps
 
 from chromadb.api.collection_configuration import (
-<<<<<<< HEAD
-    load_create_collection_configuration_from_json_str,
-    load_update_collection_configuration_from_json_str,
-=======
+    load_update_collection_configuration_from_json,
     load_create_collection_configuration_from_json,
->>>>>>> 5943627c
     default_create_collection_configuration,
     create_collection_configuration_from_legacy_collection_metadata,
 )
@@ -893,7 +889,7 @@
             configuration = (
                 None
                 if not update.new_configuration
-                else load_update_collection_configuration_from_json_str(
+                else load_update_collection_configuration_from_json(
                     update.new_configuration
                 )
             )
@@ -1833,7 +1829,7 @@
             configuration = (
                 None
                 if not update.new_configuration
-                else load_update_collection_configuration_from_json_str(
+                else load_update_collection_configuration_from_json(
                     update.new_configuration
                 )
             )
