--- conflicted
+++ resolved
@@ -6,27 +6,10 @@
 from overrides import override, EnforceOverrides
 import pypika
 import pypika.queries
-<<<<<<< HEAD
 from chromadb.config import System, Component
 from uuid import UUID
 from itertools import islice, count
 
-
-class NotFoundError(Exception):
-    """Raised when a delete or update operation affects no rows"""
-
-    pass
-
-
-class UniqueConstraintError(Exception):
-    """Raised when an insert operation would violate a unique constraint"""
-
-    pass
-
-=======
-import itertools
-from chromadb.config import System, Component
->>>>>>> 65b56726
 
 class Cursor(Protocol):
     """Reifies methods we use from a DBAPI2 Cursor since DBAPI2 is not typed."""
@@ -123,31 +106,6 @@
         return pypika.Parameter(self.parameter_format().format(idx))
 
 
-    @staticmethod
-    @abstractmethod
-    def uuid_to_db(uuid: Optional[UUID]) -> Optional[Any]:
-        """Convert a UUID to a value that can be passed to the DB driver"""
-        pass
-
-    @staticmethod
-    @abstractmethod
-    def uuid_from_db(value: Optional[Any]) -> Optional[UUID]:
-        """Convert a value from the DB driver to a UUID"""
-        pass
-
-    @staticmethod
-    @abstractmethod
-    def unique_constraint_error() -> Type[BaseException]:
-        """Return the exception type that the DB raises when a unique constraint is
-        violated"""
-        pass
-
-
-    def param(self, idx: int) -> pypika.Parameter:
-        """Return a PyPika Parameter object for the given index"""
-        return pypika.Parameter(self.parameter_format().format(idx))
-
-
 _context = local()
 
 
