from chromadb.db import DB
from chromadb.db.index.hnswlib import Hnswlib
from chromadb.errors import NoDatapointsException
import uuid
import time
import os
import itertools
import json

import clickhouse_connect

COLLECTION_TABLE_SCHEMA = [{"uuid": "UUID"}, {"name": "String"}, {"metadata": "String"}]

EMBEDDING_TABLE_SCHEMA = [
    {"collection_uuid": "UUID"},
    {"uuid": "UUID"},
    {"embedding": "Array(Float64)"},
    {"document": "Nullable(String)"},
    {"id": "Nullable(String)"},
    {"metadata": "String"},
]


def db_array_schema_to_clickhouse_schema(table_schema):
    return_str = ""
    for element in table_schema:
        for k, v in element.items():
            return_str += f"{k} {v}, "
    return return_str


def db_schema_to_keys():
    return_str = ""
    for element in EMBEDDING_TABLE_SCHEMA:
        if element == EMBEDDING_TABLE_SCHEMA[-1]:
            return_str += f"{list(element.keys())[0]}"
        else:
            return_str += f"{list(element.keys())[0]}, "
    return return_str


class Clickhouse(DB):

    _conn = None

    #
    #  INIT METHODS
    #
    def __init__(self, settings):
        self._conn = clickhouse_connect.get_client(
            host=settings.clickhouse_host, port=int(settings.clickhouse_port)
        )  # Client(host=settings.clickhouse_host, port=settings.clickhouse_port)
        self._conn.query(f"""SET allow_experimental_lightweight_delete = 1;""")
        self._conn.query(
            f"""SET mutations_sync = 1;"""
        )  # https://clickhouse.com/docs/en/operations/settings/settings/#mutations_sync

        self._create_table_collections()
        self._create_table_embeddings()
        self._idx = Hnswlib(settings)
        self._settings = settings

    def _create_table_collections(self):
        self._conn.command(
            f"""CREATE TABLE IF NOT EXISTS collections (
            {db_array_schema_to_clickhouse_schema(COLLECTION_TABLE_SCHEMA)}
        ) ENGINE = MergeTree() ORDER BY uuid"""
        )

    def _create_table_embeddings(self):
        self._conn.command(
            f"""CREATE TABLE IF NOT EXISTS embeddings (
            {db_array_schema_to_clickhouse_schema(EMBEDDING_TABLE_SCHEMA)}
        ) ENGINE = MergeTree() ORDER BY collection_uuid"""
        )

    #
    #  UTILITY METHODS
    #
    def get_collection_uuid_from_name(self, name):
        res = self._conn.query(
            f"""
            SELECT uuid FROM collections WHERE name = '{name}'
        """
        )
        return res.result_rows[0][0]

    def _create_where_clause(self, collection_uuid, ids=None, where={}):
        # ensure where only contains strings, as we only support string equality for now
        for key in where:
            if not isinstance(where[key], str):
                raise Exception("Invalid metadata: " + str(where))

        where = " AND ".join([self._filter_metadata(key, value) for key, value in where.items()])

        if ids is not None:
            if len(where) > 6:  # NIT: hacky
                where += " AND "

            where += f" id IN {tuple(ids)}"

        where = f"WHERE {where}"

        if len(where) > 6:  # NIT: hacky
            where += " AND "

        where += f"collection_uuid = '{collection_uuid}'"
        return where

    #
    #  COLLECTION METHODS
    #
    def create_collection(self, name, metadata=None):
        if metadata is None:
            metadata = {}

        # poor man's unique constraint
        checkname = self._conn.query(
            f"""
            SELECT * FROM collections WHERE name = '{name}'
        """
        ).result_rows

        if len(checkname) > 0:
            raise Exception("Collection already exists with that name")

        collection_uuid = uuid.uuid4()
        data_to_insert = []
        data_to_insert.append([collection_uuid, name, json.dumps(metadata)])

        self._conn.insert("collections", data_to_insert, column_names=["uuid", "name", "metadata"])
        return collection_uuid

    def get_collection(self, name):
        return self._conn.query(
            f"""
         SELECT * FROM collections WHERE name = '{name}'
         """
        ).result_rows

    def list_collections(self):
        return self._conn.query(
            f"""
         SELECT * FROM collections
<<<<<<< HEAD
         ''').result_rows

    def update_collection(self, current_name, new_name, new_metadata):
        if new_name is None:
            new_name = current_name
        if new_metadata is None:
            new_metadata = self.get_collection(current_name)[0]

        return self._conn.command(f'''
=======
         """
        ).result_rows

    def update_collection(self, name=None, metadata=None):
        # can not cast dict to map in clickhouse so we go through tuple # NIT: maybe not necessary now with formal JSON type
        metadata = [(key, value) for key, value in metadata.items()]

        self._conn.command(
            f"""
>>>>>>> 308ad833
         ALTER TABLE 
            collections 
         UPDATE
            metadata = {new_metadata}, 
            name = '{new_name}'
         WHERE 
<<<<<<< HEAD
            name = '{current_name}'
         ''')

=======
            name = '{name}'
         """
        )
>>>>>>> 308ad833

    def delete_collection(self, name):
        self._conn.command(
            f"""
         DELETE FROM collections WHERE name = '{name}'
         """
        )

    #
    #  ITEM METHODS
    #
    def add(self, collection_uuid, embedding, metadata=None, documents=None, ids=None):

        metadata = [json.dumps(x) if not isinstance(x, str) else x for x in metadata]

        data_to_insert = []
        for i in range(len(embedding)):
            data_to_insert.append(
                [collection_uuid, uuid.uuid4(), embedding[i], metadata[i], documents[i], ids[i]]
            )

        column_names = ["collection_uuid", "uuid", "embedding", "metadata", "document", "id"]
        self._conn.insert("embeddings", data_to_insert, column_names=column_names)

        return [x[1] for x in data_to_insert]  # return uuids

    def _get(self, where={}):
        return self._conn.query(
            f"""SELECT {db_schema_to_keys()} FROM embeddings {where}"""
        ).result_rows

    def _filter_metadata(self, key, value):
        return f" JSONExtractString(metadata,'{key}') = '{value}'"

    def get(
        self,
        where={},
        collection_name=None,
        collection_uuid=None,
        ids=None,
        sort=None,
        limit=None,
        offset=None,
    ):
        if collection_name == None and collection_uuid == None:
            raise TypeError("Arguments collection_name and collection_uuid cannot both be None")

        if collection_name is not None:
            collection_uuid = self.get_collection_uuid_from_name(collection_name)

        s3 = time.time()

        where = self._create_where_clause(collection_uuid, ids=ids, where=where)

        if sort is not None:
            where += f" ORDER BY {sort}"
        else:
            where += f" ORDER BY collection_uuid"  # stable ordering

        if limit is not None or isinstance(limit, int):
            where += f" LIMIT {limit}"

        if offset is not None or isinstance(offset, int):
            where += f" OFFSET {offset}"

        val = self._get(where=where)

        print(f"time to get {len(val)} embeddings: ", time.time() - s3)

        return val

    def _count(self, collection_uuid):
        where_string = ""
        if collection_uuid is not None:
            where_string = f"WHERE collection_uuid = '{collection_uuid}'"
        return self._conn.query(f"SELECT COUNT() FROM embeddings {where_string}").result_rows

    def count(self, collection_name):
        collection_uuid = self.get_collection_uuid_from_name(collection_name)
        return self._count(collection_uuid=collection_uuid)[0][0]

    def _delete(self, where_str=None):
        deleted_uuids = self._conn.query(f"""SELECT uuid FROM embeddings {where_str}""").result_rows
        self._conn.command(
            f"""
            DELETE FROM
                embeddings
        {where_str}
        """
        )
        return [res[0] for res in deleted_uuids] if len(deleted_uuids) > 0 else []

    def delete(self, where={}, collection_name=None, collection_uuid=None, ids=None):
        if collection_name == None and collection_uuid == None:
            raise TypeError("Arguments collection_name and collection_uuid cannot both be None")

        if collection_name is not None:
            collection_uuid = self.get_collection_uuid_from_name(collection_name)

        s3 = time.time()
        where_str = self._create_where_clause(collection_uuid, ids=ids, where=where)

        deleted_uuids = self._delete(where_str)
        print(f"time to get {len(deleted_uuids)} embeddings for deletion: ", time.time() - s3)

        # if len(where) == 1:
        #     self._idx.delete(collection_uuid)
        self._idx.delete_from_index(collection_uuid, deleted_uuids)

        return deleted_uuids

    def get_by_ids(self, ids=list):
        return self._conn.query(
            f"""
        SELECT {db_schema_to_keys()} FROM embeddings WHERE uuid IN ({[id.hex for id in ids]})
        """
        ).result_rows

    def get_nearest_neighbors(
        self, where, embeddings, n_results, collection_name=None, collection_uuid=None
    ):

        if collection_name is not None:
            collection_uuid = self.get_collection_uuid_from_name(collection_name)

        results = self.get(collection_uuid=collection_uuid, where=where)

        if len(results) > 0:
            ids = [x[1] for x in results]
        else:
            raise NoDatapointsException("No datapoints found for the supplied filter")

        uuids, distances = self._idx.get_nearest_neighbors(
            collection_uuid, embeddings, n_results, ids
        )

        return {
            "ids": uuids,
            "embeddings": self.get_by_ids(uuids[0]),
            "distances": distances.tolist()[0],
        }

    def create_index(self, collection_uuid) -> None:
        """Create an index for a collection_uuid and optionally scoped to a dataset.
        Args:
            collection_uuid (str): The collection_uuid to create an index for
            dataset (str, optional): The dataset to scope the index to. Defaults to None.
        Returns:
            None
        """
        get = self.get(collection_uuid=collection_uuid)
        self._idx.run(collection_uuid, get.uuid.tolist(), get.embedding.tolist())
        # chroma_telemetry.capture('created-index-run-process', {'n': len(get)})

    def add_incremental(self, collection_uuid, uuids, embeddings):
        self._idx.add_incremental(collection_uuid, uuids, embeddings)

    def has_index(self, collection_uuid):
        return self._idx.has_index(self, collection_uuid)

    def reset(self):
        self._conn.command("DROP TABLE collections")
        self._conn.command("DROP TABLE embeddings")
        self._create_table_collections()
        self._create_table_embeddings()

        self._idx.reset()
        self._idx = Hnswlib(self._settings)

    def raw_sql(self, sql):
        return self._conn.query(sql).result_rows<|MERGE_RESOLUTION|>--- conflicted
+++ resolved
@@ -142,7 +142,7 @@
         return self._conn.query(
             f"""
          SELECT * FROM collections
-<<<<<<< HEAD
+
          ''').result_rows
 
     def update_collection(self, current_name, new_name, new_metadata):
@@ -152,32 +152,18 @@
             new_metadata = self.get_collection(current_name)[0]
 
         return self._conn.command(f'''
-=======
-         """
-        ).result_rows
-
-    def update_collection(self, name=None, metadata=None):
-        # can not cast dict to map in clickhouse so we go through tuple # NIT: maybe not necessary now with formal JSON type
-        metadata = [(key, value) for key, value in metadata.items()]
-
-        self._conn.command(
-            f"""
->>>>>>> 308ad833
+
          ALTER TABLE 
             collections 
          UPDATE
             metadata = {new_metadata}, 
             name = '{new_name}'
          WHERE 
-<<<<<<< HEAD
+
             name = '{current_name}'
          ''')
 
-=======
-            name = '{name}'
-         """
-        )
->>>>>>> 308ad833
+
 
     def delete_collection(self, name):
         self._conn.command(
