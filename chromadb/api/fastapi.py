--- conflicted
+++ resolved
@@ -25,24 +25,12 @@
     CollectionMetadata,
     validate_batch,
 )
-<<<<<<< HEAD
-import chromadb.utils.embedding_functions as ef
-
-import pandas as pd
-import requests
-import json
-from typing import Sequence
-from chromadb.api.models.Collection import Collection
-import chromadb.errors as errors
-from uuid import UUID
-=======
 from chromadb.auth import (
     ClientAuthProvider,
 )
 from chromadb.auth.providers import RequestsClientAuthProtocolAdapter
 from chromadb.auth.registry import resolve_provider
 from chromadb.config import Settings, System
->>>>>>> 8e5b5f26
 from chromadb.telemetry import Telemetry
 from urllib.parse import urlparse, urlunparse, quote
 
