--- conflicted
+++ resolved
@@ -158,11 +158,7 @@
                             "categories": [
                                 {
                                     "id": int(self._inferences[index]),
-<<<<<<< HEAD
-                                    "name": str(self._inferences[index]),
-=======
                                     "name": int(self._inferences[index]),
->>>>>>> 4b4d2522
                                     "supercategory": "none",
                                 }
                             ]
